package core

import (
	"github.com/seafooler/parbft/config"
	"github.com/seafooler/sign_tools"
	"strconv"
	"time"
)

func Setup(numNode int, startPort int, logLevel int) []*Node {
	id2NameMap := make(map[int]string, numNode)
	name2IdMap := make(map[string]int, numNode)
	id2AddrMap := make(map[int]string, numNode)
	id2PortMap := make(map[int]string, numNode)
	for i := 0; i < numNode; i++ {
		name := "node" + strconv.Itoa(i)
		addr := "127.0.0.1"
		port := strconv.Itoa(startPort + i)
		id2NameMap[i] = name
		name2IdMap[name] = i
		id2AddrMap[i] = addr
		id2PortMap[i] = port
	}

	shares, pubKey := sign_tools.GenTSKeys(numNode/3*2+1, numNode)

	nodes := make([]*Node, numNode)

	for id, name := range id2NameMap {
		conf := config.New(id, name, id2NameMap, name2IdMap, id2AddrMap[id], id2PortMap[id],
<<<<<<< HEAD
			shares[id], pubKey, id2AddrMap, id2PortMap, 10, logLevel, 500, 0, false,
			500, 512, 1000, 512, 20)
=======
			shares[id], pubKey, id2AddrMap, id2PortMap, 10, logLevel, 3,
			1000, false, 1000, 500, 1000, 50, 10)
>>>>>>> 39f2e82b

		nodes[id] = NewNode(conf)
	}

	for _, node := range nodes {
		if err := node.StartP2PListen(); err != nil {
			panic(err)
		}
	}

	for _, node := range nodes {
		go node.EstablishP2PConns()
	}

	//Wait the all the connections to be established
	time.Sleep(time.Second)

	for _, node := range nodes {
		go node.HandleMsgsLoop()
		go func(n *Node) {
			if n.Id == n.Hs.LeaderId {
				n.Hs.ProofReady <- &ProofData{
					Proof:  nil,
					Height: 0,
				}
			}
		}(node)
	}

	return nodes
}<|MERGE_RESOLUTION|>--- conflicted
+++ resolved
@@ -28,13 +28,8 @@
 
 	for id, name := range id2NameMap {
 		conf := config.New(id, name, id2NameMap, name2IdMap, id2AddrMap[id], id2PortMap[id],
-<<<<<<< HEAD
-			shares[id], pubKey, id2AddrMap, id2PortMap, 10, logLevel, 500, 0, false,
-			500, 512, 1000, 512, 20)
-=======
 			shares[id], pubKey, id2AddrMap, id2PortMap, 10, logLevel, 3,
 			1000, false, 1000, 500, 1000, 50, 10)
->>>>>>> 39f2e82b
 
 		nodes[id] = NewNode(conf)
 	}
